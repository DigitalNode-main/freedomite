--- conflicted
+++ resolved
@@ -218,12 +218,10 @@
         ExecutionStatus updateStatus = updateLedger(t, miner, ledger, deltas, blockMiningFee, curr.getId());
         if (updateStatus != SUCCESS) {
             return updateStatus;
-<<<<<<< HEAD
         } else {
             // add to txdb:
             txdb.insertTransaction(t, curr.getId());
-=======
->>>>>>> 05050cfd
+
         }
     }
     return SUCCESS;
