#include <App.h>
#include <string>
#include <mutex>
#include <thread>
#include <string_view>
#include <atomic>
#include <experimental/filesystem>
#include "../core/logger.hpp"
#include "../core/crypto.hpp"
#include "../core/host_manager.hpp"
#include "../core/helpers.hpp"
#include "../core/api.hpp"
#include "../core/crypto.hpp"
#include "../server/request_manager.hpp"
#include "../core/config.hpp"
using namespace std;



int main(int argc, char **argv) {  

    json config = getConfig(argc, argv);

    srand(time(0));
    string myName = randomString(25);
    int port = 3000;
    

    Logger::logStatus("Starting server...");
    
    HostManager hosts(config, myName);
    Logger::logStatus("HostManager ready...");
    RequestManager manager(hosts);
    Logger::logStatus("RequestManager ready...");

    Logger::logStatus("Server Ready.");
    
    auto logsHandler = [&manager](auto *res, auto *req) {
        try {
            string s = "";
            for(auto str : Logger::buffer) {
                s += str + "<br/>";
            }
            res->writeHeader("Content-Type", "text/html; charset=utf-8")->end(s);
        } catch(const std::exception &e) {
            Logger::logError("/logs", e.what());
        } catch(...) {
            Logger::logError("/logs", "unknown");
        }
    };

    auto statsHandler = [&manager](auto *res, auto *req) {
        try {
            json stats = manager.getStats();
            res->writeHeader("Content-Type", "application/json; charset=utf-8")->end(stats.dump());
        } catch(const std::exception &e) {
            Logger::logError("/stats", e.what());
        } catch(...) {
            Logger::logError("/stats", "unknown");
        }
    };

    auto totalWorkHandler = [&manager](auto *res, auto *req) {
        try {
            std::string count = manager.getTotalWork();
            res->writeHeader("Content-Type", "text/html; charset=utf-8")->end(count);
        } catch(const std::exception &e) {
            Logger::logError("/total_work", e.what());
        } catch(...) {
            Logger::logError("/total_work", "unknown");
        }
    };

    auto nameHandler = [&myName](auto *res, auto *req) {
        res->writeHeader("Content-Type", "text/html; charset=utf-8")->end(myName);
    };

    auto peerHandler = [&manager](auto *res, auto *req) {
        json response = manager.getPeers();
        res->end(response.dump());
    };

    auto blockCountHandler = [&manager](auto *res, auto *req) {
        try {
            std::string count = manager.getBlockCount();
            res->writeHeader("Content-Type", "text/html; charset=utf-8")->end(count);
        } catch(const std::exception &e) {
            Logger::logError("/block_count", e.what());
        } catch(...) {
            Logger::logError("/block_count", "unknown");
        }
    };

    auto blockHandler = [&manager](auto *res, auto *req) {
        json result;
        try {
            int idx = std::stoi(string(req->getParameter(0)));
            int count = std::stoi(manager.getBlockCount());
            if (idx < 0 || idx > count) {
                result["error"] = "Invalid Block";
            } else {
                result = manager.getBlock(idx);
            }
            res->writeHeader("Content-Type", "application/json; charset=utf-8")->end(result.dump());
        } catch(const std::exception &e) {
            result["error"] = "Unknown error";
            Logger::logError("/block", e.what());
        } catch(...) {
            Logger::logError("/block", "unknown");
        }
    };

    auto ledgerHandler = [&manager](auto *res, auto *req) {
        try {
            PublicWalletAddress w = stringToWalletAddress(string(req->getParameter(0)));
            json ledger = manager.getLedger(w);
            res->writeHeader("Content-Type", "application/json; charset=utf-8")->end(ledger.dump());
        } catch(const std::exception &e) {
            Logger::logError("/ledger", e.what());
        } catch(...) {
            Logger::logError("/ledger", "unknown");
        }
    };


    auto addPeerHandler = [&manager](auto *res, auto *req) {
        res->onAborted([res]() {
            res->end("ABORTED");
        });
        std::string buffer;
        res->onData([res, buffer = std::move(buffer), &manager](std::string_view data, bool last) mutable {
            buffer.append(data.data(), data.length());
            if (last) {
                try {
                    string url = string(buffer);
                    Logger::logStatus("Adding peer : " + url);
                    json result = manager.addPeer(url);
                    res->writeHeader("Content-Type", "application/json; charset=utf-8")->end(result.dump());
                }  catch(const std::exception &e) {
                    Logger::logError("/add_peer", e.what());
                } catch(...) {
                    Logger::logError("/add_peer", "unknown");
                }
            }
        });
    };


    auto submitHandler = [&manager](auto *res, auto *req) {
        res->onAborted([res]() {
            res->end("ABORTED");
        });
        std::string buffer;
        res->onData([res, buffer = std::move(buffer), &manager](std::string_view data, bool last) mutable {
            buffer.append(data.data(), data.length());
            if (last) {
                try {
                    if (buffer.length() < sizeof(BlockHeader) + sizeof(TransactionInfo)) {
                        json response;
                        response["error"] = "Malformed block";
                        Logger::logError("/submit","Malformed block");
                        res->end(response.dump());
                    } else {
                        char * ptr = (char*)buffer.c_str();
                        BlockHeader blockH = *((BlockHeader*)ptr);
                        ptr += sizeof(BlockHeader);
                        vector<Transaction> transactions;
                        if (blockH.numTransactions > MAX_TRANSACTIONS_PER_BLOCK) {
                            json response;
                            response["error"] = "Too many transactions";
                            res->end(response.dump());
                            Logger::logError("/submit","Too many transactions");
                        } else {
                            for(int j = 0; j < blockH.numTransactions; j++) {
                                TransactionInfo t = *((TransactionInfo*)ptr);
                                ptr += sizeof(TransactionInfo);
                                transactions.push_back(Transaction(t));
                            }
                            Block block(blockH, transactions);
                            json response = manager.submitProofOfWork(block);
                            res->end(response.dump());
                        }
                    }
                } catch(const std::exception &e) {
                    json response;
                    response["error"] = string(e.what());
                    res->end(response.dump());
                    Logger::logError("/submit", e.what());
                } catch(...) {
                    json response;
                    response["error"] = "unknown";
                    res->end(response.dump());
                    Logger::logError("/submit", "unknown");
                }
                
            }
        });
    };

    auto getTxHandler = [&manager](auto *res, auto *req) {
        try {
            res->writeHeader("Content-Type", "application/octet-stream");
            std::pair<char*, size_t> buffer = manager.getRawTransactionData();
            std::string_view str(buffer.first, buffer.second);
            res->write(str);
            delete buffer.first;
            res->end("");
        } catch(const std::exception &e) {
            Logger::logError("/gettx", e.what());
        } catch(...) {
            Logger::logError("/gettx", "unknown");
        }
        res->onAborted([res]() {
            res->end("ABORTED");
        });
    };

    auto mineHandler = [&manager](auto *res, auto *req) {
        try {
            json response = manager.getProofOfWork();
            res->end(response.dump());
        } catch(const std::exception &e) {
            Logger::logError("/mine", e.what());
        } catch(...) {
            Logger::logError("/mine", "unknown");
        }
    };

    auto syncHandler = [&manager](auto *res, auto *req) {
        try {
            int start = std::stoi(string(req->getParameter(0)));
            int end = std::stoi(string(req->getParameter(1)));
            if ((end-start) > BLOCKS_PER_FETCH) {
                Logger::logError("/sync", "invalid range requested");
                res->end("");
            }
            res->writeHeader("Content-Type", "application/octet-stream");
            for (int i = start; i <=end; i++) {
                std::pair<uint8_t*, size_t> buffer = manager.getRawBlockData(i);
                std::string_view str((char*)buffer.first, buffer.second);
                res->write(str);
                delete buffer.first;
            }
            res->end("");
        } catch(const std::exception &e) {
            Logger::logError("/sync", e.what());
        } catch(...) {
            Logger::logError("/sync", "unknown");
        }
        res->onAborted([res]() {
            res->end("ABORTED");
        });
    };

    auto blockHeaderHandler = [&manager](auto *res, auto *req) {
        try {
            int start = std::stoi(string(req->getParameter(0)));
            int end = std::stoi(string(req->getParameter(1)));
            if ((end-start) > BLOCK_HEADERS_PER_FETCH) {
                Logger::logError("/block_headers", "invalid range requested");
                res->end("");
            }
            res->writeHeader("Content-Type", "application/octet-stream");
            for (int i = start; i <=end; i++) {
                BlockHeader b = manager.getBlockHeader(i);
                std::string_view str((char*)&b, sizeof(BlockHeader));
                res->write(str);
            }
            res->end("");
        } catch(const std::exception &e) {
            Logger::logError("/block_headers", e.what());
        } catch(...) {
            Logger::logError("/block_headers", "unknown");
        }
        res->onAborted([res]() {
            res->end("ABORTED");
        });
    };

    auto addTransactionHandler = [&manager](auto *res, auto *req) {
        res->onAborted([res]() {
            res->end("ABORTED");
        });
        std::string buffer;
        res->onData([res, buffer = std::move(buffer), &manager](std::string_view data, bool last) mutable {
            buffer.append(data.data(), data.length());
            if (last) {
                try {
                    if (buffer.length() < sizeof(TransactionInfo)) {
                        json response;
                        response["error"] = "Malformed transaction";
                        Logger::logError("/add_transaction","Malformed transaction");
                        res->end(response.dump());
                    } else {
                        TransactionInfo t = *((TransactionInfo*)buffer.c_str());
                        Transaction tx(t);
                        json response = manager.addTransaction(tx);
                        res->end(response.dump());
                    }
                }  catch(const std::exception &e) {
                    Logger::logError("/add_transaction", e.what());
                } catch(...) {
                    Logger::logError("/add_transaction", "unknown");
                }
            }
        });
    };

    auto verifyTransactionHandler = [&manager](auto *res, auto *req) {
        /* Allocate automatic, stack, variable as usual */
        std::string buffer;
        /* Move it to storage of lambda */
        res->onData([res, buffer = std::move(buffer), &manager](std::string_view data, bool last) mutable {
            buffer.append(data.data(), data.length());
            if (last) {
                if (buffer.length() < sizeof(TransactionInfo)) {
                    json response;
                    response["error"] = "Malformed transaction";
                    res->end(response.dump());
                    Logger::logError("/verify_transaction","Malformed transaction");
                    return;
                }
                TransactionInfo t = *((TransactionInfo*)buffer.c_str());
                Transaction tx(t);
                json response = manager.verifyTransaction(tx);
                res->end(response.dump());
            }
        });
        res->onAborted([res]() {
            res->end("ABORTED");
        });
    };

 
    uWS::App()
        .get("/name", nameHandler)
        .get("/total_work", totalWorkHandler)
        .get("/peers", peerHandler)
        .get("/block_count", blockCountHandler)
        .get("/logs", logsHandler)
        .get("/stats", statsHandler)
        .get("/block/:b", blockHandler)
        .get("/ledger/:user", ledgerHandler)
        .get("/mine", mineHandler)
        .post("/add_peer", addPeerHandler)
        .post("/submit", submitHandler)
<<<<<<< HEAD
=======
        .get("/gettx/:blockId", getTxHandler)
>>>>>>> 05050cfd
        .get("/gettx", getTxHandler)
        .get("/sync/:start/:end", syncHandler)
        .get("/block_headers/:start/:end", blockHeaderHandler)
        .get("/synctx", getTxHandler)
        .post("/add_transaction", addTransactionHandler)
        .post("/verify_transaction", verifyTransactionHandler)
        .listen(port, [port](auto *token) {
            Logger::logStatus("Started server");
        }).run();

}
<|MERGE_RESOLUTION|>--- conflicted
+++ resolved
@@ -344,10 +344,7 @@
         .get("/mine", mineHandler)
         .post("/add_peer", addPeerHandler)
         .post("/submit", submitHandler)
-<<<<<<< HEAD
-=======
         .get("/gettx/:blockId", getTxHandler)
->>>>>>> 05050cfd
         .get("/gettx", getTxHandler)
         .get("/sync/:start/:end", syncHandler)
         .get("/block_headers/:start/:end", blockHeaderHandler)
